#pragma once
#include <complex>
#include <vector>
#include <functional>
#include "FFT.hxx"
#include "Windows.hxx"
#include <iostream>
#include <fstream>
#include <memory>
#include <list>
#include <SoDa/Format.hxx>

/**
 * Generic Filter Class
 * 
 * Build a FIR overlap-and-save filter from a passband/stopband specification over the range 
 * - fsamp / 2 to fsamp / 2
 * 
 * The process: 
 * 
 * 1. Given a minimum filter tap size of N, and an input buffer size of B find a 
 * convenient FFT length Q that is greater than B + N.  The overlap size is 
 * M = Q - N
 * 2. Build a frequency domain image of the filter Hp for an M + 1 tap filter over the
 * range -Fs/2 to Fs/2. 
 * 2a. ifft to make hp
 * 2b. window hp with an M + 1 element hamming window. 
 * 2c. fft to make Hwp
 * 3. Expand Hwp to H -- a Q element filter by stuffing zeros. 
 * 
 * The applyCont method performs the overlap-and-save calculation using the filter H. 
 */
namespace SoDa {
  /**
   * \enum FilterType
   * 
   * Filter type -- band pass, or band stop. 
   */
  enum FilterType { BP, /*!< band pass */
		    BS  /*!< band stop */
  };
  
  template <typename T>
  class Filter {
  public:
    
    /**
     * @brief Constructor
     * 
     * All frequencies are in Hz, if sample_rate is in samples/second. 
     * 
     * 
     * 
     * @param typ Specify low pass, high pass, band pass, band stop filter
     * @param _num_taps The number of taps in the filter. (filter length)
     * @param sample_rate Samples per second  Fs
     * @param f1 The lower pass/stop band edge in Hz    -0.5 Fs < f1 < 0.5 Fs
     * @param f2 The upper pass/stop band edge in Hz    -0.5 Fs < f2 < 0.5 Fs  f1 < f2
     * @param transition_width  Width of skirts (more or less)
     * @param input_buffer_length we fix the input chunk length here. 
     */
    
    Filter(FilterType typ, int _num_taps, T sample_rate, T f1, T f2, 
<<<<<<< HEAD
	   T transition_width, 
	   int input_buffer_length)
=======
	   T transition_width, T stopband_atten,
	   int input_buffer_length) : low_freq(f1), high_freq(f2)
>>>>>>> a44785b9
    {
      initFilter(typ, _num_taps, 
		 sample_rate, 
		 f1 / sample_rate, 
		 f2 / sample_rate, 
		 transition_width / sample_rate, 
		 input_buffer_length); 
    }
    
    Filter() {
      // do nothing constructor -- used for ReSampler, f'rinstance.
    }

    void initFilter(FilterType typ, int min_num_taps, T sample_rate, T f_lo, T f_hi, 
		    T transition_width,
		    int buffer_len, 
		    std::function<bool(const int)> test = 
		    [] (int s) -> bool { return true; })
    {

      debug_count = 0; 
      // Find a good size:  This is an FFT size > buffer_len + num_taps
      int target = buffer_len + min_num_taps; 
      int pow_of_two = 1;
      while(pow_of_two < target) {
	pow_of_two *= 2; 
      }

      // now do the factor search
      int fft_len = findGoodSize(std::list<int> { 2, 3, 5, 7 }, pow_of_two, target, 1, test);

      // Now we know the size of the overlap.
      overlap_len = fft_len - buffer_len; 

      // create a frequency domain image of the filter
      int num_taps = overlap_len + 1;
      auto Hi = createImage(num_taps, sample_rate, f_lo, f_hi, transition_width, typ);
      
      // now apply a chebyshev window to it
      auto hwp = windowImpulse(Hi);
      
      // expand the filter
      H = expandFilter(hwp, fft_len);

      // create the "save buffer" -- this is the buffer that
      // will hold the overlap + the new buffer. 
      overlap_save_buffer.resize(fft_len); 

      // create the FFT object
      dft_p = new SoDa::FFT(fft_len); 
      
      // setup buffers for the intermediate values
      saved_dft.resize(fft_len); 
      saved_idft.resize(fft_len); 
      
      // make sure the amplitude is preserved
      scale_factor = 1.0 / T(fft_len);

    }

    
    /**
     * @brief create a frequency domain image of a filter
     * 
     * All frequencies are normalized to -fs to fs
     */
    
    std::vector<std::complex<T>> createImage(int num_taps, 
					     T samp_rate, 
					     T f_lo,
					     T f_hi,
					     T trans,
					     FilterType typ) 
    {
      std::vector<std::complex<T>> H(num_taps);

      // assume a band-pass filter
      T lo_stop = f_lo - 0.5 * trans;
      T lo_pass = f_lo;
      T hi_pass = f_hi;
      T hi_stop = f_hi + 0.5 * trans;

      T f_incr = 1.0 / num_taps;

      int i;
      double f; 
      for(i = 0, f = -0.5 ; i < num_taps; i++, f += f_incr) {
	if((f < lo_stop) || (f > hi_stop)) {
	  H[i] = std::complex<T>(0.0, 0.0);
	}
	else if((f > lo_pass) && (f < hi_pass)) {
	  H[i] = std::complex<T>(1.0, 0.0);
	}
	else if(f < lo_pass) {
	  // transition band.
	  H[i] = std::complex<T>((f - lo_stop) * trans, 0.0);
	}
	else if(f > hi_pass) {
	  // transition band.
	  H[i] = std::complex<T>(1.0 - (f - hi_stop) * trans, 0.0);
	}
      }


      if(typ == FilterType::BS) {
	// this is a band-stop filter.  Invert the image
	auto one = std::complex<T>(1.0, 0.0);
	for(int i = 0; i < num_taps; i++) {
	  H[i] = one - H[i]; 
	}
      }

      // now do an FFT shift
      SoDa::FFT fft(num_taps);
      fft.shift(H, H);
      
      return H; 
    }

    std::vector<std::complex<T>> windowImpulse(std::vector<std::complex<T>> & Hi) {
      int flen = Hi.size();

      std::vector<std::complex<T>> hi(flen);

      // first make the impulse response
      SoDa::FFT fft(flen);
      fft.ifft(hi, Hi);

      // now create a hamming window
      std::vector<T> cwin(flen);
      SoDa::HammingWindow(cwin, flen);

      // apply the window
      T sf = 1.0 / T(flen);
      for(int i = 0; i < flen; i++) {
	hi[i] = hi[i] * cwin[i];
      }

      fft.shift(hi, hi);
      
      return hi;
    }

    /**
     * Take a prototype windowed filter Hp and expand it to a filter of length [new_len] by zero padding. 
     *
     * @param hi the impulse response of the prototype (short) filter
     * @param new_len the length of the new filter (in an OAS filter this is "Q" long)
     * @return H a new_len tap filter (in the frequency domain) 
     */
    std::vector<std::complex<T>> expandFilter(std::vector<std::complex<T>> & hi, int new_len) {
      int short_len = hi.size();

      // now copy the impulse response to a bigger h
      std::vector<std::complex<T>> h(new_len);
      // zero out the impulse response
      for(int i = 0; i < new_len; i++) {
	h[i] = std::complex<T>(0.0, 0.0); 	
      }
      // now fill
      for(int i = 0; i < short_len; i++) {
	int j = i;
	h[j] = hi[i]; 
      }
      
      // now expand.
      std::vector<std::complex<T>> H(new_len);
      SoDa::FFT fft(new_len);
      fft.fft(H, h);

      // scale it
      T scale = 1.0 / (T(short_len) * T(new_len));
      for(auto & Hk : H) {
	Hk = Hk * scale; 
      }
      
      return H; 
    }

  public:
    /**
     * @brief Destructor
     * 
     * Free up FFT object, if we have one. 
     */
    ~Filter() {
    }
    
    /** 
     * @brief Apply the filter to a buffer in a sequence of buffers, but don't 
     * apply IFFT to the frequency domain result. 
     * 
     * This method implements an overlap-and-save filter, suitable for a continous 
     * signal stream. 
     * 
     * @param out The frequency domain output of the filter. 
     * @param in The input to the filter. 
     */
    void applyContFFT(std::vector<std::complex<T>> & out, std::vector<std::complex<T>> & in) {
      int i, j;

      // put the new samples at the end of the saved buffer.
      for(i = 0; i < in.size(); i++) {
	overlap_save_buffer.at(i + overlap_len) = in[i];
      }

      // take the FFT of the saved buffer
      dft_p->fft(out, overlap_save_buffer);

      // multiply by the image
      for(i = 0; i < out.size(); i++) {
	out[i] =  H[i] * out[i];
      }
      
      debug_count++; 


      // save the last section of the input
      for(i = 0, j = (in.size() - overlap_len); i < overlap_len; i++, j++) {
	overlap_save_buffer[i] = in[j]; 
      }
    }

    /** 
     * @brief Apply the filter to a buffer in a sequence of buffers. 
     * 
     * This method implements an overlap-and-save filter, suitable for a continous 
     * signal stream. 
     * 
     * @param out The output of the filter. 
     * @param in The input to the filter. 
     * @param decimation normally 1, but otherwise skip this many elements 
     * in the idft buffer between saved samples in out.  Used for resamplers. 
     */
    void applyCont(std::vector<std::complex<T>> & out, 
		   std::vector<std::complex<T>> & in, 
		   int decimation = 1)
    {
      applyContFFT(saved_dft, in); 
      
      // take the inverse fft
      dft_p->ifft(saved_idft, saved_dft);

      // copy the result to the output, discarding the first (overlap) results. 
      for(int i = 0; i < out.size(); i++) {
	out[i] = saved_idft.at(i * decimation + overlap_len);
      }
    }

    std::pair<T,T> getFilterEdges() {
      return std::pair<T,T>(low_freq, high_freq); 
    }
    
    unsigned int getOverlapLen() { return overlap_len; }
    
    unsigned int getSaveBufLen() { return saved_idft.size(); }
  protected:
    /**
     * @brief find a good FFT size. 
     *
     * Step 1... given a minimum filter tap size of N, and an input buffer of B find a
     *  convenient FFT length Q that is greater than B + N, but not too much so.
     *
     * This is a recursive function: given a list of factors that are useful in mixed-radix
     * FFTs, look for something good.  The result should be the smallest Q that is a product
     * of one or more of the supplied factors
     * 
     * @param factors a list of factors for Q 
     * @param best_so_far the best candidate Q we've seen in the search so far.  start out with 2(B+N) we'll do better.
     * @param target (N + B)
     * @param C current length -- not useful until C > target
     * @param isAcceptable function returning true iff the calculated Q meets some criteria (e.g. it is a multiple of 9)
     * @return best length so far.  we don't need the factors, just the length
     */
    int findGoodSize(std::list<int> factors, int best_so_far, int target, int C,
		     std::function<bool(int)> isAcceptable)
    {

      if(factors.empty()) return best_so_far; 
      int m = factors.front();
      std::list<int> rfactors = factors; // remaining factors
      rfactors.pop_front();

      for(int f = C; f < best_so_far; f *= m) {
	if((f >= target) && (f < best_so_far) && isAcceptable(f)) {
	  best_so_far = f;
	}
	best_so_far = findGoodSize(rfactors, best_so_far, target, f, isAcceptable);
      }
      return best_so_far; 
    }
    

  protected:
	
    int debug_count;

    std::vector<std::complex<T>> H;

    int overlap_len; 

    std::vector<std::complex<T>> overlap_save_buffer;
    std::vector<std::complex<T>> saved_dft;
    std::vector<std::complex<T>> saved_idft;    

    T scale_factor; 

    SoDa::FFT * dft_p;

    T low_freq, high_freq;
    
    void writeSDFT(int count, int idx, std::complex<T> & vin, std::complex<T> & vout, std::complex<T> & HI) {
      auto min = vin.real() * vin.real() + vin.imag() * vin.imag();
      auto mout = vout.real() * vout.real() + vout.imag() * vout.imag();
      auto hmag = HI.real() * HI.real() + HI.imag() * HI.imag();
      std::cout << "JJ " << count << " " << idx << " " << min << " " << mout << " " << hmag << "\n";
    }


    void dump(const std::string & fn, std::vector<std::complex<T>> vec) {
      std::ofstream out(fn);

      for(auto & v : vec) {
	T mag = v.real() * v.real() + v.imag() * v.imag();
	out << v.real() << " " << v.imag() << " " << mag << "\n";
      }

      out.close();
    }


    void dump(const std::string & fn, std::vector<T> vec) {
      std::ofstream out(fn);

      for(auto & v : vec) {
	out << v << "\n";
      }

      out.close();
    }
    
    
    T normalize(T freq, T sample_rate) {
      T res = freq / sample_rate;

      res = M_PI * res;

      if(res > M_PI) res = res - 2.0 * M_PI;
      if(res < -M_PI) res = res + 2.0 * M_PI; 
      return res; 
    }
  };

  typedef Filter<float> FilterF;
  typedef Filter<double> FilterD;
}<|MERGE_RESOLUTION|>--- conflicted
+++ resolved
@@ -61,13 +61,8 @@
      */
     
     Filter(FilterType typ, int _num_taps, T sample_rate, T f1, T f2, 
-<<<<<<< HEAD
-	   T transition_width, 
-	   int input_buffer_length)
-=======
 	   T transition_width, T stopband_atten,
 	   int input_buffer_length) : low_freq(f1), high_freq(f2)
->>>>>>> a44785b9
     {
       initFilter(typ, _num_taps, 
 		 sample_rate, 
