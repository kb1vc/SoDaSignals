--- conflicted
+++ resolved
@@ -52,8 +52,6 @@
 
 This will install the libraries in /usr/local/lib or lib64 as appropriate
 and the includes in /usr/local/include/SoDa
-<<<<<<< HEAD
-=======
 
 It will also write doxygen output that starts at /usr/local/share/SoDaSignals/
 
@@ -70,7 +68,6 @@
 ```
 
 If you've installed SoDaUtils without root or in some non-standard directory like ${HOME}/my_tools you'll need to add this to the cmake command:
->>>>>>> 52a9cd3d
 
 ```
 cmake -DCMAKE_INSTALL_PREFIX=${HOME}/my_tools/ -DCMAKE_PREFIX_PATH=${HOME}/my_tools ../ 
